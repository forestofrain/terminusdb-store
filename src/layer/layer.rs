//! Common data structures and traits for all layer types.
use std::collections::HashMap;
use std::hash::Hash;
use std::iter::Peekable;

/// A layer containing dictionary entries and triples.
///
/// A layer can be queried. To answer queries, layers will check their
/// own data structures, and if they have a parent, the parent is
/// queried as well.
pub trait Layer: Send + Sync {
    /// The name of this layer.
<<<<<<< HEAD
    fn name(&self) -> [u32;5];
    /// Name of the layer including its parents
    fn names(&self) -> Vec<[u32;5]>;
=======
    fn name(&self) -> [u32; 5];
>>>>>>> 077f2d9b

    /// The parent of this layer, or None if this is a base layer.
    fn parent(&self) -> Option<&dyn Layer>;

    /// The amount of nodes and values known to this layer.
    /// This also counts entries in the parent.
    fn node_and_value_count(&self) -> usize;
    /// The amount of predicates known to this layer.
    /// This also counts entries in the parent.
    fn predicate_count(&self) -> usize;
    /// Predicate dictionary get function
    fn predicate_dict_get(&self, id: usize) -> Option<String>;
    /// Predicate dict length of this specific layer
    fn predicate_dict_len(&self) -> usize;
    /// Predicate dict id of current layer
    fn predicate_dict_id(&self, predicate: &str) -> Option<u64>;
    /// Node dict id of current layer
    fn node_dict_id(&self, subject: &str) -> Option<u64>;
    /// Node dictionary get function
    fn node_dict_get(&self, id: usize) -> Option<String>;
    /// Node dict length of this specific layer
    fn node_dict_len(&self) -> usize;
    /// Value dict id of current layer
    fn value_dict_id(&self, value: &str) -> Option<u64>;
    /// Value dict length of this specific layer
    fn value_dict_len(&self) -> usize;
    /// Value dictionary get function
    fn value_dict_get(&self, id: usize) -> Option<String>;

    /// The numerical id of a subject, or None if the subject cannot be found.
    fn subject_id(&self, subject: &str) -> Option<u64>;
    /// The numerical id of a predicate, or None if the predicate cannot be found.
    fn predicate_id(&self, predicate: &str) -> Option<u64>;
    /// The numerical id of a node object, or None if the node object cannot be found.
    fn object_node_id(&self, object: &str) -> Option<u64>;
    /// The numerical id of a value object, or None if the value object cannot be found.
    fn object_value_id(&self, object: &str) -> Option<u64>;
    /// The subject corresponding to a numerical id, or None if it cannot be found.
    fn id_subject(&self, id: u64) -> Option<String>;
    /// The predicate corresponding to a numerical id, or None if it cannot be found.
    fn id_predicate(&self, id: u64) -> Option<String>;
    /// The object corresponding to a numerical id, or None if it cannot be found.
    fn id_object(&self, id: u64) -> Option<ObjectType>;

    /// Returns an iterator over all triple data known to this layer.
    ///
    /// This data is returned by
    /// `SubjectLookup`. Each such object stores a
    /// subject id, and knows how to retrieve any linked
    /// predicate-object pair.
    fn subjects(&self) -> Box<dyn Iterator<Item = Box<dyn SubjectLookup>>> {
        let mut layers = Vec::new();
        layers.push((
            self.subject_additions().peekable(),
            self.subject_removals().peekable(),
        ));
        let mut cur = self.parent();

        while cur.is_some() {
            layers.push((
                cur.unwrap().subject_additions().peekable(),
                cur.unwrap().subject_removals().peekable(),
            ));
            cur = cur.unwrap().parent();
        }

        let it = GenericSubjectIterator { layers };

        Box::new(it.map(|s| Box::new(s) as Box<dyn SubjectLookup>))
    }

    /// Returns an iterator over all triple data added by this layer.
    ///
    /// This data is returned by
    /// `SubjectLookup`. Each such object stores a
    /// subject id, and knows how to retrieve any linked
    /// predicate-object pair.
    fn subject_additions(&self) -> Box<dyn Iterator<Item = Box<dyn LayerSubjectLookup>>>;

    /// Returns an iterator over all triple data removed by this layer.
    ///
    /// This data is returned by
    /// `SubjectLookup`. Each such object stores a
    /// subject id, and knows how to retrieve any linked
    /// predicate-object pair.
    fn subject_removals(&self) -> Box<dyn Iterator<Item = Box<dyn LayerSubjectLookup>>>;

    /// Returns a `SubjectLookup` object for the given subject, or None if it cannot be constructed.
    ///
    /// Note that even if a value is returned here, that doesn't
    /// necessarily mean that there will be triples for the given
    /// subject. All it means is that this layer or a parent layer has
    /// registered an addition involving this subject. However, later
    /// layers may have then removed every triple involving this
    /// subject.
    fn lookup_subject(&self, subject: u64) -> Option<Box<dyn SubjectLookup>> {
        let mut lookups = Vec::new();

        let addition = self.lookup_subject_addition(subject);
        let removal = self.lookup_subject_removal(subject);
        if addition.is_some() || removal.is_some() {
            lookups.push((addition, removal));
        }

        let mut cur = self.parent();
        while cur.is_some() {
            let addition = cur.unwrap().lookup_subject_addition(subject);
            let removal = cur.unwrap().lookup_subject_removal(subject);

            if addition.is_some() || removal.is_some() {
                lookups.push((addition, removal));
            }

            cur = cur.unwrap().parent();
        }

        if lookups.iter().any(|(pos, _neg)| pos.is_some()) {
            Some(Box::new(GenericSubjectLookup {
                subject: subject,
                lookups: lookups,
            }) as Box<dyn SubjectLookup>)
        } else {
            None
        }
    }

    /// Returns a `SubjectLookup` object for the given subject, or None if it cannot be constructed.
    ///
    /// Note that even if a value is returned here, that doesn't
    /// necessarily mean that there will be triples for the given
    /// subject. All it means is that this layer or a parent layer has
    /// registered an addition involving this subject. However, later
    /// layers may have then removed every triple involving this
    /// subject.

    fn lookup_subject_addition(&self, subject: u64) -> Option<Box<dyn LayerSubjectLookup>>;
    /// Returns a `SubjectLookup` object for the given subject, or None if it cannot be constructed.
    ///
    /// This will only lookup in the current layer.
    fn lookup_subject_removal(&self, subject: u64) -> Option<Box<dyn LayerSubjectLookup>>;

    /// Returns an iterator over all objects known to this layer.
    ///
    /// Objects are returned as an `ObjectLookup`, an object that can
    /// then be queried for subject-predicate pairs pointing to that
    /// object.
    fn objects(&self) -> Box<dyn Iterator<Item = Box<dyn ObjectLookup>>> {
        let mut layers = Vec::new();
        layers.push((
            self.object_additions().peekable(),
            self.object_removals().peekable(),
        ));
        let mut cur = self.parent();

        while cur.is_some() {
            layers.push((
                cur.unwrap().object_additions().peekable(),
                cur.unwrap().object_removals().peekable(),
            ));
            cur = cur.unwrap().parent();
        }

        let it = GenericObjectIterator { layers };

        Box::new(it.map(|s| Box::new(s) as Box<dyn ObjectLookup>))
    }

    /// Returns an iterator over all objects added by this layer.
    ///
    /// Objects are returned as an `ObjectLookup`, an object that can
    /// then be queried for subject-predicate pairs pointing to that
    /// object.
    fn object_additions(&self) -> Box<dyn Iterator<Item = Box<dyn LayerObjectLookup>>>;

    /// Returns an iterator over all objects removed by this layer.
    ///
    /// Objects are returned as an `ObjectLookup`, an object that can
    /// then be queried for subject-predicate pairs pointing to that
    /// object.
    fn object_removals(&self) -> Box<dyn Iterator<Item = Box<dyn LayerObjectLookup>>>;

    /// Returns an `ObjectLookup` for the given object, or None if it could not be constructed.
    ///
    /// This will only lookup in the current layer.
    /// Note that even if a value is returned here, that doesn't
    /// necessarily mean that there will be triples for the given
    /// object. All it means is that this layer or a parent layer has
    /// registered an addition involving this object. However, later
    /// layers may have then removed every triple involving this
    /// object.
    fn lookup_object(&self, object: u64) -> Option<Box<dyn ObjectLookup>> {
        let mut lookups = Vec::new();

        let addition = self.lookup_object_addition(object);
        let removal = self.lookup_object_removal(object);
        if addition.is_some() || removal.is_some() {
            lookups.push((addition, removal));
        }

        let mut cur = self.parent();
        while cur.is_some() {
            let addition = cur.unwrap().lookup_object_addition(object);
            let removal = cur.unwrap().lookup_object_removal(object);

            if addition.is_some() || removal.is_some() {
                lookups.push((addition, removal));
            }

            cur = cur.unwrap().parent();
        }

        if lookups.iter().any(|(pos, _neg)| pos.is_some()) {
            Some(Box::new(GenericObjectLookup { object, lookups }))
        } else {
            None
        }
    }

    /// Returns an `ObjectLookup` for the given object, or None if it could not be constructed.
    ///
    /// This will only lookup in the current layer.
    fn lookup_object_addition(&self, object: u64) -> Option<Box<dyn LayerObjectLookup>>;

    /// Returns an `ObjectLookup` for the given object, or None if it could not be constructed.
    ///
    /// This will only lookup in the current layer.
    fn lookup_object_removal(&self, object: u64) -> Option<Box<dyn LayerObjectLookup>>;

    /// Returns a `PredicateLookup` for the given predicate, or None if it could not be constructed.
    ///
    /// Note that even if a value is returned here, that doesn't
    /// necessarily mean that there will be triples for the given
    /// predicate. All it means is that this layer or a parent layer
    /// has registered an addition involving this predicate. However,
    /// later layers may have then removed every triple involving this
    /// predicate.
    fn lookup_predicate(&self, predicate: u64) -> Option<Box<dyn PredicateLookup>> {
        let mut lookups = Vec::new();

        let addition = self.lookup_predicate_addition(predicate);
        let removal = self.lookup_predicate_removal(predicate);
        if addition.is_some() || removal.is_some() {
            lookups.push((addition, removal));
        }

        let mut cur = self.parent();
        while cur.is_some() {
            let addition = cur.unwrap().lookup_predicate_addition(predicate);
            let removal = cur.unwrap().lookup_predicate_removal(predicate);

            if addition.is_some() || removal.is_some() {
                lookups.push((addition, removal));
            }

            cur = cur.unwrap().parent();
        }

        if lookups.iter().any(|(pos, _neg)| pos.is_some()) {
            Some(Box::new(GenericPredicateLookup {
                predicate: predicate,
                lookups: lookups,
            }) as Box<dyn PredicateLookup>)
        } else {
            None
        }
    }

    /// Returns a `PredicateLookup` for the given predicate, or None if it could not be constructed.
    ///
    /// This will only lookup in the current layer.
    fn lookup_predicate_addition(&self, predicate: u64) -> Option<Box<dyn LayerPredicateLookup>>;

    /// Returns a `PredicateLookup` for the given predicate, or None if it could not be constructed.
    ///
    /// This will only lookup in the current layer.
    fn lookup_predicate_removal(&self, predicate: u64) -> Option<Box<dyn LayerPredicateLookup>>;

    /// Create a struct with all the counts
    fn all_counts(&self) -> LayerCounts {
        let mut node_count = self.node_dict_len();
        let mut predicate_count = self.predicate_dict_len();
        let mut value_count = self.value_dict_len();
        let mut parent_option = self.parent();
        while let Some(parent) = parent_option {
            node_count += parent.node_dict_len();
            predicate_count += parent.predicate_dict_len();
            value_count += parent.value_dict_len();
            parent_option = parent.parent();
        }
        LayerCounts {
            node_count,
            predicate_count,
            value_count,
        }
    }

    fn predicates(&self) -> Box<dyn Iterator<Item = Box<dyn PredicateLookup>>> {
        let cloned = self.clone_boxed();
        Box::new(
            (1..=self.predicate_count())
                .map(move |p| cloned.lookup_predicate(p as u64))
                .flatten(),
        )
    }

    fn predicate_additions(&self) -> Box<dyn Iterator<Item = Box<dyn LayerPredicateLookup>>> {
        let cloned = self.clone_boxed();
        Box::new(
            (1..=self.predicate_count())
                .map(move |p| cloned.lookup_predicate_addition(p as u64))
                .flatten(),
        )
    }

    fn predicate_removals(&self) -> Box<dyn Iterator<Item = Box<dyn LayerPredicateLookup>>> {
        let cloned = self.clone_boxed();
        Box::new(
            (1..=self.predicate_count())
                .map(move |p| cloned.lookup_predicate_removal(p as u64))
                .flatten(),
        )
    }

    /// Return a clone of this layer in a box.
    fn clone_boxed(&self) -> Box<dyn Layer>;

    /// Returns true if the given triple exists, and false otherwise.
    fn triple_exists(&self, subject: u64, predicate: u64, object: u64) -> bool {
        self.lookup_subject(subject)
            .and_then(|pairs| pairs.lookup_predicate(predicate))
            .and_then(|objects| objects.triple(object))
            .is_some()
    }

    /// Returns true if the given triple exists, and false otherwise.
    fn id_triple_exists(&self, triple: IdTriple) -> bool {
        self.triple_exists(triple.subject, triple.predicate, triple.object)
    }

    /// Returns true if the given triple exists, and false otherwise.
    fn string_triple_exists(&self, triple: &StringTriple) -> bool {
        self.string_triple_to_id(triple)
            .map(|t| self.id_triple_exists(t))
            .unwrap_or(false)
    }

    /// Iterator over all triples known to this layer.
    ///
    /// This is a convenient werapper around
    /// `SubjectLookup` and
    /// `SubjectPredicateLookup` style querying.
    fn triples(&self) -> Box<dyn Iterator<Item = IdTriple>> {
        Box::new(
            self.subjects()
                .map(|s| s.predicates())
                .flatten()
                .map(|p| p.triples())
                .flatten(),
        )
    }

    /// Convert a `StringTriple` to an `IdTriple`, returning None if any of the strings in the triple could not be resolved.
    fn string_triple_to_id(&self, triple: &StringTriple) -> Option<IdTriple> {
        self.subject_id(&triple.subject).and_then(|subject| {
            self.predicate_id(&triple.predicate).and_then(|predicate| {
                match &triple.object {
                    ObjectType::Node(node) => self.object_node_id(&node),
                    ObjectType::Value(value) => self.object_value_id(&value),
                }
                .map(|object| IdTriple {
                    subject,
                    predicate,
                    object,
                })
            })
        })
    }

    /// Convert all known strings in the given string triple to ids.
    fn string_triple_to_partially_resolved(
        &self,
        triple: &StringTriple,
    ) -> PartiallyResolvedTriple {
        PartiallyResolvedTriple {
            subject: self
                .subject_id(&triple.subject)
                .map(|id| PossiblyResolved::Resolved(id))
                .unwrap_or(PossiblyResolved::Unresolved(triple.subject.clone())),
            predicate: self
                .predicate_id(&triple.predicate)
                .map(|id| PossiblyResolved::Resolved(id))
                .unwrap_or(PossiblyResolved::Unresolved(triple.predicate.clone())),
            object: match &triple.object {
                ObjectType::Node(node) => self
                    .object_node_id(&node)
                    .map(|id| PossiblyResolved::Resolved(id))
                    .unwrap_or(PossiblyResolved::Unresolved(triple.object.clone())),
                ObjectType::Value(value) => self
                    .object_value_id(&value)
                    .map(|id| PossiblyResolved::Resolved(id))
                    .unwrap_or(PossiblyResolved::Unresolved(triple.object.clone())),
            },
        }
    }

    /// Convert an id triple to the corresponding string version, returning None if any of those ids could not be converted.
    fn id_triple_to_string(&self, triple: &IdTriple) -> Option<StringTriple> {
        self.id_subject(triple.subject).and_then(|subject| {
            self.id_predicate(triple.predicate).and_then(|predicate| {
                self.id_object(triple.object).map(|object| StringTriple {
                    subject,
                    predicate,
                    object,
                })
            })
        })
    }

    /// Returns true if the given layer is an ancestor of this layer, false otherwise.
    fn is_ancestor_of(&self, other: &dyn Layer) -> bool {
        match other.parent() {
            None => false,
            Some(parent) => parent.name() == self.name() || self.is_ancestor_of(&*parent),
        }
    }
}

pub struct LayerCounts {
    pub node_count: usize,
    pub predicate_count: usize,
    pub value_count: usize,
}

/// The type of a layer - either base or child.
#[derive(Clone, Copy)]
pub enum LayerType {
    Base,
    Child,
}

struct GenericSubjectIterator {
    layers: Vec<(
        Peekable<Box<dyn Iterator<Item = Box<dyn LayerSubjectLookup>>>>,
        Peekable<Box<dyn Iterator<Item = Box<dyn LayerSubjectLookup>>>>,
    )>,
}

impl Iterator for GenericSubjectIterator {
    type Item = GenericSubjectLookup;

    fn next(&mut self) -> Option<GenericSubjectLookup> {
        // find the very lowest subject
        let mut min = None;
        for (pos, _neg) in self.layers.iter_mut() {
            let pos_subject = pos.peek().map(|lookup| lookup.subject());

            if pos_subject.is_some() && (min.is_none() || pos_subject < min) {
                min = pos_subject;
            }
        }

        if min.is_none() {
            // there are no more positives left, so we're done
            return None;
        }

        // now collect a vec of lookups
        let min = min.unwrap();
        let lookups = self
            .layers
            .iter_mut()
            .map(|(pos, neg)| {
                let pos_subject = match pos
                    .peek()
                    .map(|lookup| min == lookup.subject())
                    .unwrap_or(false)
                {
                    true => pos.next(),
                    false => None,
                };
                let neg_subject = match neg
                    .peek()
                    .map(|lookup| min == lookup.subject())
                    .unwrap_or(false)
                {
                    true => neg.next(),
                    false => None,
                };

                (pos_subject, neg_subject)
            })
            .filter(|(pos, neg)| pos.is_some() || neg.is_some())
            .collect();

        Some(GenericSubjectLookup {
            subject: min,
            lookups: lookups,
        })
    }
}

/// A trait that caches a lookup in a layer by subject, but only for that layer and not its parents.
///
/// This is returned by `Layer::subjects` and
/// `Layer::lookup_subject`. It stores slices of
/// the relevant data structures to allow quick retrieval of
/// predicate-object pairs when one already knows the subject.
pub trait LayerSubjectLookup {
    /// The subject that this lookup is based on
    fn subject(&self) -> u64;
    /// Returns an iterator over predicate lookups
    fn predicates(&self) -> Box<dyn Iterator<Item = Box<dyn LayerSubjectPredicateLookup>>>;
    /// Returns a predicate lookup for the given predicate, or None if no such lookup could be constructed
    fn lookup_predicate(&self, predicate: u64) -> Option<Box<dyn LayerSubjectPredicateLookup>>;
    /// Returns an iterator over all triples that can be found by this lookup
    fn triples(&self) -> Box<dyn Iterator<Item = IdTriple>> {
        Box::new(self.predicates().map(|p| p.triples()).flatten())
    }
}

/// a trait that caches a lookup in a layer by subject and predicate, but only for that layer and not its parents.
///
/// This is returned by `SubjectLookup::predicates`
/// and `SubjectLookup::lookup_predicate`. It
/// stores slices of the relevant data structures to allow quick
/// retrieval of objects when one already knows the subject and
/// predicate.
pub trait LayerSubjectPredicateLookup {
    /// The subject that this lookup is based on.
    fn subject(&self) -> u64;
    /// The predicate that this lookup is based on.
    fn predicate(&self) -> u64;

    /// Returns an iterator over all objects that can be found by this lookup.
    fn objects(&self) -> Box<dyn Iterator<Item = u64>>;

    /// Returns true if the given object exists, and false otherwise.
    fn has_object(&self, object: u64) -> bool;

    /// Returns an iterator over all triples that can be found by this lookup.
    fn triples(&self) -> Box<dyn Iterator<Item = IdTriple>> {
        let subject = self.subject();
        let predicate = self.predicate();
        Box::new(
            self.objects()
                .map(move |o| IdTriple::new(subject, predicate, o)),
        )
    }

    /// Returns a triple for the given object, or None if it doesn't exist.
    fn triple(&self, object: u64) -> Option<IdTriple> {
        if self.has_object(object) {
            Some(IdTriple::new(self.subject(), self.predicate(), object))
        } else {
            None
        }
    }
}

/// A trait that caches a lookup in a layer by subject.
///
/// This is returned by `Layer::subjects` and
/// `Layer::lookup_subject`. It stores slices of
/// the relevant data structures to allow quick retrieval of
/// predicate-object pairs when one already knows the subject.
pub trait SubjectLookup {
    /// The subject that this lookup is based on
    fn subject(&self) -> u64;
    /// Returns an iterator over predicate lookups
    fn predicates(&self) -> Box<dyn Iterator<Item = Box<dyn SubjectPredicateLookup>>>;
    /// Returns a predicate lookup for the given predicate, or None if no such lookup could be constructed
    ///
    /// Note that even when it can be constructed, that doesn't mean
    /// there's any underlying triples. Having ancestor layers with
    /// additions for a given subject and predicate will cause a
    /// lookup to be constructable, but if subsequent layers deleted
    /// all these triples, none will be retrievable.
    fn lookup_predicate(&self, predicate: u64) -> Option<Box<dyn SubjectPredicateLookup>>;
    /// Returns an iterator over all triples that can be found by this lookup
    fn triples(&self) -> Box<dyn Iterator<Item = IdTriple>> {
        Box::new(self.predicates().map(|p| p.triples()).flatten())
    }
}

/// A SubjectLookup that is implemented in terms of addition and removal lookups
struct GenericSubjectLookup {
    subject: u64,
    lookups: Vec<(
        Option<Box<dyn LayerSubjectLookup>>,
        Option<Box<dyn LayerSubjectLookup>>,
    )>,
}

impl SubjectLookup for GenericSubjectLookup {
    fn subject(&self) -> u64 {
        self.subject
    }

    fn predicates(&self) -> Box<dyn Iterator<Item = Box<dyn SubjectPredicateLookup>>> {
        let layers = self
            .lookups
            .iter()
            .map(|(pos, neg)| {
                (
                    pos.as_ref()
                        .map(|p| {
                            Box::new(p.predicates())
                                as Box<dyn Iterator<Item = Box<dyn LayerSubjectPredicateLookup>>>
                        })
                        .unwrap_or(Box::new(std::iter::empty()))
                        .peekable(),
                    neg.as_ref()
                        .map(|n| {
                            Box::new(n.predicates())
                                as Box<dyn Iterator<Item = Box<dyn LayerSubjectPredicateLookup>>>
                        })
                        .unwrap_or(Box::new(std::iter::empty()))
                        .peekable(),
                )
            })
            .collect();

        Box::new(
            GenericSubjectPredicateIterator {
                subject: self.subject,
                layers: layers,
            }
            .map(|lookup| Box::new(lookup) as Box<dyn SubjectPredicateLookup>),
        )
    }

    fn lookup_predicate(&self, predicate: u64) -> Option<Box<dyn SubjectPredicateLookup>> {
        let lookups: Vec<_> = self
            .lookups
            .iter()
            .map(|(pos, neg)| {
                (
                    pos.as_ref().and_then(|p| p.lookup_predicate(predicate)),
                    neg.as_ref().and_then(|n| n.lookup_predicate(predicate)),
                )
            })
            .filter(|(pos, neg)| pos.is_some() || neg.is_some())
            .collect();

        if lookups.iter().find(|(pos, _neg)| pos.is_some()).is_some() {
            Some(Box::new(GenericSubjectPredicateLookup {
                subject: self.subject,
                predicate: predicate,
                lookups: lookups,
            }))
        } else {
            None
        }
    }
}

struct GenericSubjectPredicateIterator {
    subject: u64,
    layers: Vec<(
        Peekable<Box<dyn Iterator<Item = Box<dyn LayerSubjectPredicateLookup>>>>,
        Peekable<Box<dyn Iterator<Item = Box<dyn LayerSubjectPredicateLookup>>>>,
    )>,
}

impl Iterator for GenericSubjectPredicateIterator {
    type Item = GenericSubjectPredicateLookup;

    fn next(&mut self) -> Option<GenericSubjectPredicateLookup> {
        // find the very lowest predicate
        let mut min = None;
        for (pos, _neg) in self.layers.iter_mut() {
            let pos_predicate = pos.peek().map(|lookup| lookup.predicate());

            if pos_predicate.is_some() && (min.is_none() || pos_predicate < min) {
                min = pos_predicate;
            }
        }

        if min.is_none() {
            // there are no more positives left, so we're done
            return None;
        }

        // now collect a vec of lookups
        let min = min.unwrap();
        let lookups = self
            .layers
            .iter_mut()
            .map(|(pos, neg)| {
                let pos_predicate = match pos
                    .peek()
                    .map(|lookup| min == lookup.predicate())
                    .unwrap_or(false)
                {
                    true => pos.next(),
                    false => None,
                };
                let neg_predicate = match neg
                    .peek()
                    .map(|lookup| min == lookup.predicate())
                    .unwrap_or(false)
                {
                    true => neg.next(),
                    false => None,
                };

                (pos_predicate, neg_predicate)
            })
            .filter(|(pos, neg)| pos.is_some() || neg.is_some())
            .collect();

        Some(GenericSubjectPredicateLookup {
            subject: self.subject,
            predicate: min,
            lookups: lookups,
        })
    }
}

/// a trait that caches a lookup in a layer by subject and predicate.
///
/// This is returned by `SubjectLookup::predicates`
/// and `SubjectLookup::lookup_predicate`. It
/// stores slices of the relevant data structures to allow quick
/// retrieval of objects when one already knows the subject and
/// predicate.
pub trait SubjectPredicateLookup {
    /// The subject that this lookup is based on.
    fn subject(&self) -> u64;
    /// The predicate that this lookup is based on.
    fn predicate(&self) -> u64;

    /// Returns an iterator over all objects that can be found by this lookup.
    fn objects(&self) -> Box<dyn Iterator<Item = u64>>;

    /// Returns true if the given object exists in the additions and false otherwise.
    fn has_pos_object_in_lookup(&self, object: u64) -> bool;

    /// Returns true if the given object exists in the deletions and false otherwise.
    fn has_neg_object_in_lookup(&self, object: u64) -> bool;

    /// Returns true if the given object exists, and false otherwise.
    fn has_object(&self, object: u64) -> bool;

    /// Returns an iterator over all triples that can be found by this lookup.
    fn triples(&self) -> Box<dyn Iterator<Item = IdTriple>> {
        let subject = self.subject();
        let predicate = self.predicate();
        Box::new(
            self.objects()
                .map(move |o| IdTriple::new(subject, predicate, o)),
        )
    }

    /// Returns a triple for the given object, or None if it doesn't exist.
    fn triple(&self, object: u64) -> Option<IdTriple> {
        if self.has_object(object) {
            Some(IdTriple::new(self.subject(), self.predicate(), object))
        } else {
            None
        }
    }
}

struct GenericSubjectPredicateLookup {
    subject: u64,
    predicate: u64,
    lookups: Vec<(
        Option<Box<dyn LayerSubjectPredicateLookup>>,
        Option<Box<dyn LayerSubjectPredicateLookup>>,
    )>,
}

impl SubjectPredicateLookup for GenericSubjectPredicateLookup {
    fn subject(&self) -> u64 {
        self.subject
    }

    fn predicate(&self) -> u64 {
        self.predicate
    }

    fn objects(&self) -> Box<dyn Iterator<Item = u64>> {
        let layers = self
            .lookups
            .iter()
            .map(|(pos, neg)| {
                (
                    pos.as_ref()
                        .map(|p| Box::new(p.objects()) as Box<dyn Iterator<Item = u64>>)
                        .unwrap_or(Box::new(std::iter::empty()))
                        .peekable(),
                    neg.as_ref()
                        .map(|n| Box::new(n.objects()) as Box<dyn Iterator<Item = u64>>)
                        .unwrap_or(Box::new(std::iter::empty()))
                        .peekable(),
                )
            })
            .collect();

        Box::new(GenericSubjectPredicateObjectIterator { layers })
    }

    fn has_pos_object_in_lookup(&self, object: u64) -> bool {
        self.lookups
            .first()
            .and_then(|last| last.0.as_ref())
            .map(|pos| pos.has_object(object))
            .unwrap_or(false)
    }

    fn has_neg_object_in_lookup(&self, object: u64) -> bool {
        self.lookups
            .first()
            .and_then(|last| last.1.as_ref())
            .map(|pos| pos.has_object(object))
            .unwrap_or(false)
    }

    fn has_object(&self, object: u64) -> bool {
        for (pos, neg) in self.lookups.iter() {
            if pos.as_ref().map(|p| p.has_object(object)).unwrap_or(false) {
                return true;
            }
            if neg.as_ref().map(|p| p.has_object(object)).unwrap_or(false) {
                return false;
            }
        }

        false
    }
}

struct GenericSubjectPredicateObjectIterator {
    layers: Vec<(
        Peekable<Box<dyn Iterator<Item = u64>>>,
        Peekable<Box<dyn Iterator<Item = u64>>>,
    )>,
}

impl Iterator for GenericSubjectPredicateObjectIterator {
    type Item = u64;

    fn next(&mut self) -> Option<u64> {
        let mut min;
        loop {
            // what is the lowest number to talk about now?
            min = None;
            let mut deleted = false;
            for (pos, neg) in self.layers.iter_mut().rev() {
                let pos_object = pos.peek().map(|o| *o);
                let neg_object = neg.peek().map(|o| *o);
                if pos_object.is_some() && (min.is_none() || pos_object < min) {
                    deleted = false;
                    min = pos_object;
                } else if deleted && pos_object.is_some() && pos_object == min {
                    deleted = false;
                } else if neg_object == min {
                    deleted = true;
                }
            }

            // advance all iterators until they're either exhausted or beyond the min we found
            // if min is None, we need to exhaust everything
            for (pos, neg) in self.layers.iter_mut() {
                while pos.peek().is_some()
                    && (min.is_none() || pos.peek().map(|o| *o).unwrap() <= min.unwrap())
                {
                    pos.next().unwrap();
                }
                while neg.peek().is_some()
                    && (min.is_none() || neg.peek().map(|o| *o).unwrap() <= min.unwrap())
                {
                    neg.next().unwrap();
                }
            }

            // we advanced all the iterators, but we aren't necessarily done.
            // It could be that the item we intended to return was deleted.
            // In that case we need another retrieval round.
            // If not, or if we ran out of data, we need to return.
            if min.is_none() || !deleted {
                break;
            }
        }
        min
    }
}

/// a trait that caches a lookup by object in a single layer's addition or removals.
pub trait LayerObjectLookup {
    /// The object that this lookup is based on.
    fn object(&self) -> u64;

    /// Returns an iterator over the subject-predicate pairs pointing at this object.
    fn subject_predicate_pairs(&self) -> Box<dyn Iterator<Item = (u64, u64)>>;

    /// Returns true if the object this lookup is for is connected to the given subject and predicater.
    fn has_subject_predicate_pair(&self, subject: u64, predicate: u64) -> bool {
        for (s, p) in self.subject_predicate_pairs() {
            if s == subject && p == predicate {
                return true;
            }
            if s > subject || (s == subject && p > predicate) {
                // we went past our search, so it's not going to appear anymore
                return false;
            }
        }

        false
    }

    /// Returns the triple consisting of the given subject and predicate, and the object this lookup is for, if it exists. None is returned otherwise.
    fn triple(&self, subject: u64, predicate: u64) -> Option<IdTriple> {
        if self.has_subject_predicate_pair(subject, predicate) {
            Some(IdTriple::new(subject, predicate, self.object()))
        } else {
            None
        }
    }

    /// Returns an iterator over all triples with the object of this lookup.
    fn triples(&self) -> Box<dyn Iterator<Item = IdTriple>> {
        let object = self.object();
        Box::new(
            self.subject_predicate_pairs()
                .map(move |(s, p)| IdTriple::new(s, p, object)),
        )
    }
}

/// a trait that caches a lookup in a layer by object.
pub trait ObjectLookup {
    /// The object that this lookup is based on.
    fn object(&self) -> u64;

    /// Returns an iterator over the subject-predicate pairs pointing at this object.
    fn subject_predicate_pairs(&self) -> Box<dyn Iterator<Item = (u64, u64)>>;

    /// Returns true if the object this lookup is for is connected to the given subject and predicater.
    fn has_subject_predicate_pair(&self, subject: u64, predicate: u64) -> bool {
        for (s, p) in self.subject_predicate_pairs() {
            if s == subject && p == predicate {
                return true;
            }
            if s > subject || (s == subject && p > predicate) {
                // we went past our search, so it's not going to appear anymore
                return false;
            }
        }

        false
    }

    /// Returns the triple consisting of the given subject and predicate, and the object this lookup is for, if it exists. None is returned otherwise.
    fn triple(&self, subject: u64, predicate: u64) -> Option<IdTriple> {
        if self.has_subject_predicate_pair(subject, predicate) {
            Some(IdTriple::new(subject, predicate, self.object()))
        } else {
            None
        }
    }

    /// Returns an iterator over all triples with the object of this lookup.
    fn triples(&self) -> Box<dyn Iterator<Item = IdTriple>> {
        let object = self.object();
        Box::new(
            self.subject_predicate_pairs()
                .map(move |(s, p)| IdTriple::new(s, p, object)),
        )
    }
}

struct GenericObjectIterator {
    layers: Vec<(
        Peekable<Box<dyn Iterator<Item = Box<dyn LayerObjectLookup>>>>,
        Peekable<Box<dyn Iterator<Item = Box<dyn LayerObjectLookup>>>>,
    )>,
}

impl Iterator for GenericObjectIterator {
    type Item = GenericObjectLookup;

    fn next(&mut self) -> Option<GenericObjectLookup> {
        let mut min = None;
        for (pos, _neg) in self.layers.iter_mut() {
            let pos_object = pos.peek().map(|lookup| lookup.object());

            if pos_object.is_some() && (min.is_none() || pos_object < min) {
                min = pos_object;
            }
        }

        if min.is_none() {
            // there are no more positives left, so we're done
            return None;
        }

        // now collect a vec of lookups
        let min = min.unwrap();
        let lookups = self
            .layers
            .iter_mut()
            .map(|(pos, neg)| {
                let pos_object = match pos
                    .peek()
                    .map(|lookup| min == lookup.object())
                    .unwrap_or(false)
                {
                    true => pos.next(),
                    false => None,
                };
                let neg_object = match neg
                    .peek()
                    .map(|lookup| min == lookup.object())
                    .unwrap_or(false)
                {
                    true => neg.next(),
                    false => None,
                };

                (pos_object, neg_object)
            })
            .filter(|(pos, neg)| pos.is_some() || neg.is_some())
            .collect();

        Some(GenericObjectLookup {
            object: min,
            lookups: lookups,
        })
    }
}

struct GenericObjectLookup {
    object: u64,
    lookups: Vec<(
        Option<Box<dyn LayerObjectLookup>>,
        Option<Box<dyn LayerObjectLookup>>,
    )>,
}

impl ObjectLookup for GenericObjectLookup {
    fn object(&self) -> u64 {
        self.object
    }

    fn subject_predicate_pairs(&self) -> Box<dyn Iterator<Item = (u64, u64)>> {
        let layers: Vec<_> = self
            .lookups
            .iter()
            .map(|(pos, neg)| {
                (
                    pos.as_ref()
                        .map(|p| p.subject_predicate_pairs())
                        .unwrap_or(Box::new(std::iter::empty()))
                        .peekable(),
                    neg.as_ref()
                        .map(|p| p.subject_predicate_pairs())
                        .unwrap_or(Box::new(std::iter::empty()))
                        .peekable(),
                )
            })
            .collect();

        Box::new(ObjectSubjectPredicatePairIterator { layers })
    }
}

struct ObjectSubjectPredicatePairIterator {
    layers: Vec<(
        Peekable<Box<dyn Iterator<Item = (u64, u64)>>>,
        Peekable<Box<dyn Iterator<Item = (u64, u64)>>>,
    )>,
}

impl Iterator for ObjectSubjectPredicatePairIterator {
    type Item = (u64, u64);

    fn next(&mut self) -> Option<(u64, u64)> {
        let mut min;
        loop {
            min = None;
            let mut deleted = false;
            for (pos, neg) in self.layers.iter_mut().rev() {
                let pos_sp = pos.peek().map(|s| *s);
                let neg_sp = neg.peek().map(|s| *s);
                if pos_sp.is_some() && (min.is_none() || pos_sp < min) {
                    deleted = false;
                    min = pos_sp;
                } else if deleted && pos_sp.is_some() && pos_sp == min {
                    deleted = false;
                } else if neg_sp == min {
                    deleted = true;
                }
            }

            // advance all iterators until they're either exhausted or beyond the min we found
            // if min is None, we need to exhaust everything
            for (pos, neg) in self.layers.iter_mut() {
                while pos.peek().is_some()
                    && (min.is_none() || pos.peek().map(|s| *s).unwrap() <= min.unwrap())
                {
                    pos.next().unwrap();
                }
                while neg.peek().is_some()
                    && (min.is_none() || neg.peek().map(|s| *s).unwrap() <= min.unwrap())
                {
                    neg.next().unwrap();
                }
            }

            // we advanced all the iterators, but we aren't necessarily done.
            // It could be that the item we intended to return was deleted.
            // In that case we need another retrieval round.
            // If not, or if we ran out of data, we need to return.
            if min.is_none() || !deleted {
                break;
            }
        }

        min
    }
}

pub trait LayerPredicateLookup {
    fn predicate(&self) -> u64;
    fn subject_predicate_pairs(
        &self,
    ) -> Box<dyn Iterator<Item = Box<dyn LayerSubjectPredicateLookup>>>;

    /// Returns an iterator over all triples with the object of this lookup.
    fn triples(&self) -> Box<dyn Iterator<Item = IdTriple>> {
        Box::new(
            self.subject_predicate_pairs()
                .map(move |sp| sp.triples())
                .flatten(),
        )
    }
}

/// A trait that caches a lookup in a layer by predicate.
pub trait PredicateLookup {
    fn predicate(&self) -> u64;
    fn subject_predicate_pairs(&self) -> Box<dyn Iterator<Item = Box<dyn SubjectPredicateLookup>>>;

    /// Returns an iterator over all triples with the object of this lookup.
    fn triples(&self) -> Box<dyn Iterator<Item = IdTriple>> {
        Box::new(
            self.subject_predicate_pairs()
                .map(move |sp| sp.triples())
                .flatten(),
        )
    }
}

struct GenericPredicateLookup {
    predicate: u64,
    lookups: Vec<(
        Option<Box<dyn LayerPredicateLookup>>,
        Option<Box<dyn LayerPredicateLookup>>,
    )>,
}

impl PredicateLookup for GenericPredicateLookup {
    fn predicate(&self) -> u64 {
        self.predicate
    }

    fn subject_predicate_pairs(&self) -> Box<dyn Iterator<Item = Box<dyn SubjectPredicateLookup>>> {
        let layers: Vec<_> = self
            .lookups
            .iter()
            .map(|(pos, neg)| {
                (
                    pos.as_ref()
                        .map(|p| p.subject_predicate_pairs())
                        .unwrap_or(Box::new(std::iter::empty()))
                        .peekable(),
                    neg.as_ref()
                        .map(|n| n.subject_predicate_pairs())
                        .unwrap_or(Box::new(std::iter::empty()))
                        .peekable(),
                )
            })
            .collect();

        Box::new(
            GenericSubjectPredicatePairIterator {
                predicate: self.predicate,
                layers: layers,
            }
            .map(|l| Box::new(l) as Box<dyn SubjectPredicateLookup>),
        )
    }
}

struct GenericSubjectPredicatePairIterator {
    predicate: u64,
    layers: Vec<(
        Peekable<Box<dyn Iterator<Item = Box<dyn LayerSubjectPredicateLookup>>>>,
        Peekable<Box<dyn Iterator<Item = Box<dyn LayerSubjectPredicateLookup>>>>,
    )>,
}

impl Iterator for GenericSubjectPredicatePairIterator {
    type Item = GenericSubjectPredicateLookup;

    fn next(&mut self) -> Option<GenericSubjectPredicateLookup> {
        let mut min = None;
        for (pos, _neg) in self.layers.iter_mut() {
            let subject = pos.peek().map(|l| l.subject());
            if subject.is_some() && (min.is_none() || subject < min) {
                min = subject;
            }
        }

        if min.is_none() {
            return None;
        }

        let mut lookups = Vec::with_capacity(self.layers.len());

        for (pos, neg) in self.layers.iter_mut() {
            let mut pos_lookup = None;
            if pos.peek().map(|l| l.subject()) == min {
                pos_lookup = pos.next();
            }
            let mut neg_lookup = None;
            if neg.peek().map(|l| l.subject()) == min {
                neg_lookup = neg.next();
            }

            if pos_lookup.is_some() || neg_lookup.is_some() {
                lookups.push((pos_lookup, neg_lookup));
            }
        }

        Some(GenericSubjectPredicateLookup {
            subject: min.unwrap(),
            predicate: self.predicate,
            lookups: lookups,
        })
    }
}

/// A triple, stored as numerical ids.
#[derive(Debug, Clone, Copy, PartialEq, Eq, PartialOrd, Ord, Hash)]
pub struct IdTriple {
    pub subject: u64,
    pub predicate: u64,
    pub object: u64,
}

impl IdTriple {
    /// Construct a new id triple.
    pub fn new(subject: u64, predicate: u64, object: u64) -> Self {
        IdTriple {
            subject,
            predicate,
            object,
        }
    }

    /// convert this triple into a `PartiallyResolvedTriple`, which is a data structure used in layer building.
    pub fn to_resolved(&self) -> PartiallyResolvedTriple {
        PartiallyResolvedTriple {
            subject: PossiblyResolved::Resolved(self.subject),
            predicate: PossiblyResolved::Resolved(self.predicate),
            object: PossiblyResolved::Resolved(self.object),
        }
    }
}

/// A triple stored as strings.
#[derive(Debug, Clone, PartialEq, Eq, PartialOrd, Ord, Hash)]
pub struct StringTriple {
    pub subject: String,
    pub predicate: String,
    pub object: ObjectType,
}

impl StringTriple {
    /// Construct a triple with a node object.
    ///
    /// Nodes may appear in both the subject and object position.
    pub fn new_node(subject: &str, predicate: &str, object: &str) -> StringTriple {
        StringTriple {
            subject: subject.to_owned(),
            predicate: predicate.to_owned(),
            object: ObjectType::Node(object.to_owned()),
        }
    }

    /// Construct a triple with a value object.
    ///
    /// Values may only appear in the object position.
    pub fn new_value(subject: &str, predicate: &str, object: &str) -> StringTriple {
        StringTriple {
            subject: subject.to_owned(),
            predicate: predicate.to_owned(),
            object: ObjectType::Value(object.to_owned()),
        }
    }

    /// Convert this triple to a `PartiallyResolvedTriple`, marking each field as unresolved.
    pub fn to_unresolved(&self) -> PartiallyResolvedTriple {
        PartiallyResolvedTriple {
            subject: PossiblyResolved::Unresolved(self.subject.clone()),
            predicate: PossiblyResolved::Unresolved(self.predicate.clone()),
            object: PossiblyResolved::Unresolved(self.object.clone()),
        }
    }
}

/// Either a resolved id or an unresolved inner type.
#[derive(Debug, Clone, PartialEq, Eq, PartialOrd, Ord, Hash)]
pub enum PossiblyResolved<T: Clone + PartialEq + Eq + PartialOrd + Ord + Hash> {
    Unresolved(T),
    Resolved(u64),
}

impl<T: Clone + PartialEq + Eq + PartialOrd + Ord + Hash> PossiblyResolved<T> {
    /// Returns true if this is a resolved id, and false otherwise.
    pub fn is_resolved(&self) -> bool {
        match self {
            Self::Unresolved(_) => false,
            Self::Resolved(_) => true,
        }
    }

    /// Return a PossiblyResolved with the inner value as a reference.
    pub fn as_ref(&self) -> PossiblyResolved<&T> {
        match self {
            Self::Unresolved(u) => PossiblyResolved::Unresolved(&u),
            Self::Resolved(id) => PossiblyResolved::Resolved(*id),
        }
    }

    /// Unwrap to the unresolved inner value, or panic if this was actually a resolved id.
    pub fn unwrap_unresolved(self) -> T {
        match self {
            Self::Unresolved(u) => u,
            Self::Resolved(_) => panic!("tried to unwrap unresolved, but got a resolved"),
        }
    }

    /// Unwrap to the resolved id, or panic if this was actually an unresolved value.
    pub fn unwrap_resolved(self) -> u64 {
        match self {
            Self::Unresolved(_) => panic!("tried to unwrap resolved, but got an unresolved"),
            Self::Resolved(id) => id,
        }
    }
}

/// A triple where the subject, predicate and object can all either be fully resolved to an id, or unresolved.
#[derive(Debug, Clone, PartialEq, Eq, PartialOrd, Ord, Hash)]
pub struct PartiallyResolvedTriple {
    pub subject: PossiblyResolved<String>,
    pub predicate: PossiblyResolved<String>,
    pub object: PossiblyResolved<ObjectType>,
}

impl PartiallyResolvedTriple {
    /// Resolve the unresolved ids in this triple using the given hashmaps for nodes, predicates and values.
    pub fn resolve_with(
        &self,
        node_map: &HashMap<String, u64>,
        predicate_map: &HashMap<String, u64>,
        value_map: &HashMap<String, u64>,
    ) -> Option<IdTriple> {
        let subject = match self.subject.as_ref() {
            PossiblyResolved::Unresolved(s) => *node_map.get(s)?,
            PossiblyResolved::Resolved(id) => id,
        };
        let predicate = match self.predicate.as_ref() {
            PossiblyResolved::Unresolved(p) => *predicate_map.get(p)?,
            PossiblyResolved::Resolved(id) => id,
        };
        let object = match self.object.as_ref() {
            PossiblyResolved::Unresolved(ObjectType::Node(n)) => *node_map.get(n)?,
            PossiblyResolved::Unresolved(ObjectType::Value(v)) => *value_map.get(v)?,
            PossiblyResolved::Resolved(id) => id,
        };

        Some(IdTriple {
            subject,
            predicate,
            object,
        })
    }
}

/// The type of an object in a triple.
///
/// Objects in a triple may either be a node or a value. Nodes can be
/// used both in the subject and the object position, while values are
/// only used in the object position.
///
/// Terminus-store keeps track of whether an object was stored as a
/// node or a value, and will return this information in queries. It
/// is possible to have the same string appear both as a node and a
/// value, without this leading to conflicts.
#[derive(Debug, Clone, PartialOrd, PartialEq, Eq, Ord, Hash)]
pub enum ObjectType {
    Node(String),
    Value(String),
}

#[cfg(test)]
mod tests {
    use super::*;
    use crate::layer::base::tests::base_layer_files;
    use crate::layer::base::BaseLayer;
    use crate::layer::builder::{LayerBuilder, SimpleLayerBuilder};
    use crate::layer::child::tests::child_layer_files;
    use crate::layer::child::ChildLayer;
    use futures::prelude::*;
    use std::sync::Arc;

    #[test]
    fn find_triple_after_adjacent_removal() {
        let files = base_layer_files();
        let mut builder = SimpleLayerBuilder::new([1, 2, 3, 4, 5], files.clone());

        builder.add_string_triple(&StringTriple::new_value("cow", "says", "moo"));
        builder.add_string_triple(&StringTriple::new_value("cow", "says", "sniff"));

        builder.commit().wait().unwrap();

        let base = Arc::new(
            BaseLayer::load_from_files([1, 2, 3, 4, 5], &files)
                .wait()
                .unwrap(),
        ) as Arc<dyn Layer>;

        let files = child_layer_files();
        let mut builder =
            SimpleLayerBuilder::from_parent([5, 4, 3, 2, 1], base.clone(), files.clone());
        builder.remove_string_triple(&StringTriple::new_value("cow", "says", "moo"));
        builder.commit().wait().unwrap();

        let child = Arc::new(
            ChildLayer::load_from_files([5, 4, 3, 2, 1], base, &files)
                .wait()
                .unwrap(),
        ) as Arc<dyn Layer>;

        let triples: Vec<_> = child
            .triples()
            .map(|t| child.id_triple_to_string(&t).unwrap())
            .collect();

        assert_eq!(
            vec![StringTriple::new_value("cow", "says", "sniff")],
            triples
        );
    }

    #[test]
    fn find_triple_after_removal_and_readdition() {
        let files = base_layer_files();
        let mut builder = SimpleLayerBuilder::new([1, 2, 3, 4, 5], files.clone());

        builder.add_string_triple(&StringTriple::new_value("cow", "says", "moo"));

        builder.commit().wait().unwrap();

        let base = Arc::new(
            BaseLayer::load_from_files([1, 2, 3, 4, 5], &files)
                .wait()
                .unwrap(),
        ) as Arc<dyn Layer>;

        let files = child_layer_files();
        let mut builder =
            SimpleLayerBuilder::from_parent([5, 4, 3, 2, 1], base.clone(), files.clone());
        builder.remove_string_triple(&StringTriple::new_value("cow", "says", "moo"));
        builder.commit().wait().unwrap();

        let child = Arc::new(
            ChildLayer::load_from_files([5, 4, 3, 2, 1], base, &files)
                .wait()
                .unwrap(),
        ) as Arc<dyn Layer>;

        let files = child_layer_files();
        let mut builder =
            SimpleLayerBuilder::from_parent([5, 4, 3, 2, 2], child.clone(), files.clone());
        builder.add_string_triple(&StringTriple::new_value("cow", "says", "moo"));
        builder.commit().wait().unwrap();

        let child = Arc::new(
            ChildLayer::load_from_files([5, 4, 3, 2, 2], child, &files)
                .wait()
                .unwrap(),
        ) as Arc<dyn Layer>;

        let triples: Vec<_> = child
            .triples()
            .map(|t| child.id_triple_to_string(&t).unwrap())
            .collect();

        assert_eq!(vec![StringTriple::new_value("cow", "says", "moo")], triples);
    }

    #[test]
    fn find_triple_by_object_after_adjacent_removal() {
        let files = base_layer_files();
        let mut builder = SimpleLayerBuilder::new([1, 2, 3, 4, 5], files.clone());

        builder.add_string_triple(&StringTriple::new_value("cow", "hears", "moo"));
        builder.add_string_triple(&StringTriple::new_value("cow", "says", "moo"));

        builder.commit().wait().unwrap();

        let base = Arc::new(
            BaseLayer::load_from_files([1, 2, 3, 4, 5], &files)
                .wait()
                .unwrap(),
        ) as Arc<dyn Layer>;

        let files = child_layer_files();
        let mut builder =
            SimpleLayerBuilder::from_parent([5, 4, 3, 2, 1], base.clone(), files.clone());
        builder.remove_string_triple(&StringTriple::new_value("cow", "hears", "moo"));
        builder.commit().wait().unwrap();

        let child = Arc::new(
            ChildLayer::load_from_files([5, 4, 3, 2, 1], base, &files)
                .wait()
                .unwrap(),
        ) as Arc<dyn Layer>;

        let triples: Vec<_> = child
            .objects()
            .map(|o| o.triples())
            .flatten()
            .map(|t| child.id_triple_to_string(&t).unwrap())
            .collect();

        assert_eq!(vec![StringTriple::new_value("cow", "says", "moo")], triples);
    }

    #[test]
    fn find_triple_by_object_after_removal_and_readdition() {
        let files = base_layer_files();
        let mut builder = SimpleLayerBuilder::new([1, 2, 3, 4, 5], files.clone());

        builder.add_string_triple(&StringTriple::new_value("cow", "says", "moo"));

        builder.commit().wait().unwrap();

        let base = Arc::new(
            BaseLayer::load_from_files([1, 2, 3, 4, 5], &files)
                .wait()
                .unwrap(),
        ) as Arc<dyn Layer>;

        let files = child_layer_files();
        let mut builder =
            SimpleLayerBuilder::from_parent([5, 4, 3, 2, 1], base.clone(), files.clone());
        builder.remove_string_triple(&StringTriple::new_value("cow", "says", "moo"));
        builder.commit().wait().unwrap();

        let child = Arc::new(
            ChildLayer::load_from_files([5, 4, 3, 2, 1], base, &files)
                .wait()
                .unwrap(),
        ) as Arc<dyn Layer>;

        let files = child_layer_files();
        let mut builder =
            SimpleLayerBuilder::from_parent([5, 4, 3, 2, 2], child.clone(), files.clone());
        builder.add_string_triple(&StringTriple::new_value("cow", "says", "moo"));
        builder.commit().wait().unwrap();

        let child = Arc::new(
            ChildLayer::load_from_files([5, 4, 3, 2, 2], child, &files)
                .wait()
                .unwrap(),
        ) as Arc<dyn Layer>;

        let triples: Vec<_> = child
            .objects()
            .map(|o| o.triples())
            .flatten()
            .map(|t| child.id_triple_to_string(&t).unwrap())
            .collect();

        assert_eq!(vec![StringTriple::new_value("cow", "says", "moo")], triples);
    }
}<|MERGE_RESOLUTION|>--- conflicted
+++ resolved
@@ -10,14 +10,9 @@
 /// queried as well.
 pub trait Layer: Send + Sync {
     /// The name of this layer.
-<<<<<<< HEAD
-    fn name(&self) -> [u32;5];
+    fn name(&self) -> [u32; 5];
     /// Name of the layer including its parents
-    fn names(&self) -> Vec<[u32;5]>;
-=======
-    fn name(&self) -> [u32; 5];
->>>>>>> 077f2d9b
-
+    fn names(&self) -> Vec<[u32; 5]>;
     /// The parent of this layer, or None if this is a base layer.
     fn parent(&self) -> Option<&dyn Layer>;
 
